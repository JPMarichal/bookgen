---
trigger: always_on
---

<<<<<<< HEAD
# Validación automática de longitudes
=======
Debes validar la longitud de capítulos y secciones antes de la concatenación y hacer las correcciones necesarias y ajustes que requiera cada uno antes de concatenar. Todos los capítulos y secciones deben cumplir la meta establecida en el plan.
>>>>>>> e189e632

## Objetivo
Ejecutar el loop de verificación de longitudes de manera completamente autónoma, sin intervención humana, hasta que todas las secciones alcancen o superen el 100% de cumplimiento.

## Entradas requeridas
- Archivo CSV de control: `bios/x/control/longitudes.csv`
- Archivos de sección en `bios/x/*.md`
- Nombre normalizado del personaje (minúsculas, guiones bajos)

## Ejecución del script check_lengths.py

### Comando
```bash
python check_lengths.py <personaje>
```
Ejemplo:
```bash
python check_lengths.py joseph_stalin
```

### Proceso del script
1. **Validación inicial**: Verifica que exista `bios/x/control/longitudes.csv`
2. **Lectura de metas**: Carga las longitudes esperadas desde el CSV
3. **Conteo de palabras**: Para cada sección, cuenta palabras reales usando `split()`
4. **Cálculo de porcentajes**: `(longitud_real / longitud_esperada) * 100`
5. **Actualización del CSV**: Guarda resultados actualizados con 4 campos

### Campos del CSV longitudes.csv
El archivo CSV contiene exactamente 4 campos:

| Campo | Descripción | Ejemplo |
|-------|-------------|---------|
| `seccion` | Nombre del archivo sin extensión | `capitulo-01`, `prologo`, `introduccion` |
| `longitud_esperada` | Meta de palabras definida en el plan | `2550`, `1800`, `2400` |
| `longitud_real` | Palabras actuales en el archivo | `2765`, `1973`, `2617` |
| `porcentaje` | Cumplimiento calculado (redondeado a 2 decimales) | `108.43`, `109.61`, `109.04` |

### Interpretación del CSV
- **≥100%**: Sección cumple meta, no requiere ajustes
- **<100%**: Sección requiere expansión inmediata
- **0%**: Archivo no existe o está vacío, requiere redacción completa

## Loop de verificación desatendido

### Construcción de la cola de tareas

Al inicio de cada iteración del loop:

1. **Ejecutar** `python check_lengths.py <personaje>`
2. **Leer** `bios/x/control/longitudes.csv`
3. **Filtrar** secciones con `porcentaje < 100`
4. **Ordenar** por prioridad:
   - Primero: Secciones con 0% (archivos faltantes o vacíos)
   - Segundo: Secciones ordenadas por porcentaje ascendente (las más alejadas de la meta primero)
5. **Crear lista de tareas** interna para procesamiento sin interrupciones

### Checklist por iteración

Cada iteración del loop debe completar:

- [ ] Ejecutar `python check_lengths.py <personaje>`
- [ ] Leer CSV actualizado desde `bios/x/control/longitudes.csv`
- [ ] Identificar todas las secciones con `porcentaje < 100`
- [ ] Priorizar secciones según criterio establecido
- [ ] Para cada sección pendiente:
  - [ ] Calcular palabras faltantes: `(longitud_esperada - longitud_real)`
  - [ ] Expandir contenido agregando:
    - Contexto histórico verificable
    - Detalles sensoriales y emotivos
    - Descripciones de ambiente y época
    - Análisis de motivaciones y consecuencias
  - [ ] Mantener rigor académico y tono narrativo-literario
  - [ ] Guardar cambios en el archivo `.md`
- [ ] Registrar iteración en log (ver sección de Logging)
- [ ] Volver a ejecutar verificación (nueva iteración)

### Ajustes de contenido

Para expandir secciones que no cumplen meta (<100%):

**Estrategias permitidas**:
- Ampliar contexto histórico, sociopolítico y cultural
- Añadir descripciones sensoriales (visuales, auditivas, ambientales)
- Profundizar en análisis de motivaciones y consecuencias
- Incluir detalles verificables de fuentes disponibles
- Desarrollar atmósfera y tono emocional envolvente

**Restricciones**:
- NO usar citas directas textuales
- NO añadir datos no verificables o ficticios
- NO repetir contenido (evitar redundancia)
- NO cambiar el enfoque temático del capítulo/sección
- Mantener coherencia narrativa con secciones adyacentes

## Logging del proceso

### Ubicación del log
```
bios/x/control/length-check.log
```

### Formato de registro

Cada iteración debe registrar:

```
[TIMESTAMP] === ITERACIÓN N ===
[TIMESTAMP] Ejecutando: python check_lengths.py <personaje>
[TIMESTAMP] Secciones pendientes: N
[TIMESTAMP] --- Procesando: <seccion> ---
[TIMESTAMP]   Palabras antes: <longitud_real_anterior>
[TIMESTAMP]   Meta esperada: <longitud_esperada>
[TIMESTAMP]   Porcentaje antes: <porcentaje_anterior>%
[TIMESTAMP]   Estrategia: <descripción_breve>
[TIMESTAMP]   Palabras después: <longitud_real_nueva>
[TIMESTAMP]   Porcentaje después: <porcentaje_nuevo>%
[TIMESTAMP]   Resultado: [CUMPLIDO|PENDIENTE|MEJORADO]
[TIMESTAMP] === FIN ITERACIÓN N ===
```

### Ejemplo de log real
```
[2024-01-15 14:23:01] === ITERACIÓN 1 ===
[2024-01-15 14:23:01] Ejecutando: python check_lengths.py harry_s_truman
[2024-01-15 14:23:02] Secciones pendientes: 3
[2024-01-15 14:23:02] --- Procesando: capitulo-10 ---
[2024-01-15 14:23:02]   Palabras antes: 2301
[2024-01-15 14:23:02]   Meta esperada: 2550
[2024-01-15 14:23:02]   Porcentaje antes: 90.24%
[2024-01-15 14:23:02]   Estrategia: Expandir contexto de la Guerra de Corea y decisiones diplomáticas
[2024-01-15 14:23:35]   Palabras después: 2589
[2024-01-15 14:23:35]   Porcentaje después: 101.53%
[2024-01-15 14:23:35]   Resultado: CUMPLIDO
[2024-01-15 14:23:35] === FIN ITERACIÓN 1 ===
```

### Información mínima por iteración
- **Timestamp**: Fecha y hora en formato ISO o legible
- **Número de iteración**: Contador secuencial
- **Sección trabajada**: Nombre exacto del archivo
- **Palabras antes**: Longitud real antes de ajustes
- **Palabras después**: Longitud real después de ajustes
- **Porcentaje antes/después**: Cumplimiento calculado
- **Resultado**: Estado final (CUMPLIDO/PENDIENTE/MEJORADO)

## Criterios de terminación

### Condición de éxito
El loop termina cuando **TODAS** las secciones cumplen:
```
porcentaje >= 100.0
```

### Validación final
Al terminar el loop:
- [ ] Ejecutar `python check_lengths.py <personaje>` una última vez
- [ ] Verificar que CSV muestra 100% o más en todas las filas
- [ ] Registrar en log: `[TIMESTAMP] ✅ TODAS LAS SECCIONES COMPLETAS - TERMINANDO LOOP`
- [ ] Proceder a paso siguiente del workflow (concatenación)

## Protocolo de reintentos y escalada

### Límite de iteraciones
- **Máximo de iteraciones sin éxito**: 10 iteraciones
- **Criterio de iteración sin éxito**: Al menos una sección sigue <100% después del ajuste

### Verificación de progreso
Cada iteración debe verificar:
```
¿Hubo mejora en al menos una sección?
SI → Continuar loop (incrementar contador)
NO → Verificar si se alcanzó límite de iteraciones
```

### Acciones de escalada

Si se alcanzan 10 iteraciones sin completar todas las secciones:

1. **Registrar en log**:
   ```
   [TIMESTAMP] ⚠️ LÍMITE DE ITERACIONES ALCANZADO (10)
   [TIMESTAMP] Secciones pendientes: <lista_secciones>
   [TIMESTAMP] Escalando problema...
   ```

2. **Revisar estrategia**:
   - Identificar si las secciones requieren más fuentes
   - Verificar si las metas son realistas según disponibilidad de información
   - Considerar ajuste de metas en `longitudes.csv` si está justificado

3. **Notificación**:
   - Registrar situación en archivo `bios/x/control/escalation.log`
   - Incluir: secciones problemáticas, porcentajes alcanzados, iteraciones consumidas
   - Detener loop y solicitar revisión humana del plan de trabajo

4. **Acción sugerida para escalación**:
   - Abrir issue en el repositorio con título: `[Escalación] Loop de verificación no completado: <personaje>`
   - Incluir en issue: CSV actual, log completo, análisis de secciones problemáticas
   - Etiquetar: `escalation`, `length-verification`, `needs-review`

## Pseudo-código de ejecución autónoma

```python
def autonomous_length_verification_loop(personaje):
    """
    Loop de verificación completamente autónomo.
    NO requiere intervención humana durante ejecución.
    """
    max_iterations = 10
    iteration = 0
    log_file = f"bios/{personaje}/control/length-check.log"
    
    while iteration < max_iterations:
        iteration += 1
        log(f"=== ITERACIÓN {iteration} ===")
        
        # Ejecutar script de verificación
        run_command(f"python check_lengths.py {personaje}")
        
        # Leer CSV actualizado
        csv_data = read_csv(f"bios/{personaje}/control/longitudes.csv")
        
        # Construir cola de tareas
        pending = [row for row in csv_data if row['porcentaje'] < 100]
        
        if not pending:
            log("✅ TODAS LAS SECCIONES COMPLETAS - TERMINANDO LOOP")
            return True  # Éxito
        
        log(f"Secciones pendientes: {len(pending)}")
        
        # Priorizar: 0% primero, luego por porcentaje ascendente
        pending.sort(key=lambda x: (x['porcentaje'] == 0, x['porcentaje']))
        
        # Procesar cada sección pendiente
        for section in pending:
            log(f"--- Procesando: {section['seccion']} ---")
            log(f"  Palabras antes: {section['longitud_real']}")
            log(f"  Meta esperada: {section['longitud_esperada']}")
            log(f"  Porcentaje antes: {section['porcentaje']}%")
            
            # Calcular palabras faltantes
            words_needed = section['longitud_esperada'] - section['longitud_real']
            
            # Expandir contenido (proceso de IA)
            expand_section_content(
                personaje=personaje,
                section=section['seccion'],
                words_needed=words_needed,
                strategy="contexto histórico, detalles verificables, tono envolvente"
            )
            
            # Verificar resultado
            run_command(f"python check_lengths.py {personaje}")
            updated_data = read_csv(f"bios/{personaje}/control/longitudes.csv")
            updated_section = find_section(updated_data, section['seccion'])
            
            log(f"  Palabras después: {updated_section['longitud_real']}")
            log(f"  Porcentaje después: {updated_section['porcentaje']}%")
            
            if updated_section['porcentaje'] >= 100:
                log(f"  Resultado: CUMPLIDO")
            else:
                log(f"  Resultado: PENDIENTE")
        
        log(f"=== FIN ITERACIÓN {iteration} ===")
    
    # Si llegamos aquí, se alcanzó el límite
    log("⚠️ LÍMITE DE ITERACIONES ALCANZADO (10)")
    escalate_to_human_review(personaje, csv_data, log_file)
    return False  # Escalación

# Ejecución
if __name__ == "__main__":
    personaje = sys.argv[1]
    success = autonomous_length_verification_loop(personaje)
    if success:
        print("Procediendo a concatenación...")
    else:
        print("Requiere revisión humana.")
```

## Flujo de ejecución paso a paso

### Paso 1: Inicio del loop
- Ejecutar primera verificación
- Construir lista completa de secciones pendientes
- NO solicitar confirmación al usuario
- NO mostrar reportes intermedios

### Paso 2: Iteración continua
- Para cada sección en cola:
  - Leer estado actual del CSV
  - Expandir contenido según estrategias permitidas
  - Guardar cambios automáticamente
  - Registrar en log
- Pasar inmediatamente a siguiente sección
- NO pausar entre secciones

### Paso 3: Re-verificación
- Al completar todas las secciones de la iteración
- Ejecutar `check_lengths.py` nuevamente
- Actualizar cola de tareas
- Si quedan pendientes: nueva iteración
- Si todas completas: terminar loop

### Paso 4: Finalización
- Registrar finalización exitosa en log
- Continuar automáticamente al paso siguiente del workflow
- NO solicitar intervención humana

## Relacionados
- [quality.md](quality.md) - Control de calidad editorial
- [structure.md](structure.md) - Estructura de secciones
- [workflow.md](workflow.md) - Flujo completo de biografías
- [automation.md](automation.md) - Scripts de automatización<|MERGE_RESOLUTION|>--- conflicted
+++ resolved
@@ -2,11 +2,7 @@
 trigger: always_on
 ---
 
-<<<<<<< HEAD
-# Validación automática de longitudes
-=======
 Debes validar la longitud de capítulos y secciones antes de la concatenación y hacer las correcciones necesarias y ajustes que requiera cada uno antes de concatenar. Todos los capítulos y secciones deben cumplir la meta establecida en el plan.
->>>>>>> e189e632
 
 ## Objetivo
 Ejecutar el loop de verificación de longitudes de manera completamente autónoma, sin intervención humana, hasta que todas las secciones alcancen o superen el 100% de cumplimiento.
