---
trigger: always_on
---

# Control de calidad editorial

## Objetivo
Garantizar que cada capítulo y el manuscrito completo cumplan con los estándares de calidad editorial: longitud adecuada, coherencia narrativa, rigor histórico y formato Markdown correcto antes de la concatenación final.

## Entradas requeridas
<<<<<<< HEAD
- Archivos `.md` de cada capítulo y sección en `bios/x/`
- Plan de trabajo en `esquemas/X - plan de trabajo.md` con metas de palabras por capítulo
- Archivo `bios/x/control/longitudes.csv` generado durante la planificación

## Loop de verificación desatendido

### Checklist de ejecución del loop

El loop de verificación debe ejecutarse de manera completamente autónoma, sin intervención humana:

- [ ] **Inicialización**
  - [ ] Ejecutar `python check_lengths.py <personaje>`
  - [ ] Leer archivo CSV desde `bios/x/control/longitudes.csv`
  - [ ] Construir cola de tareas con todas las secciones <100%
  - [ ] Priorizar secciones (0% primero, luego por % ascendente)
  - [ ] Inicializar archivo de log: `bios/x/control/length-check.log`

- [ ] **Por cada iteración** (máximo 10)
  - [ ] Registrar inicio de iteración en log con timestamp
  - [ ] Ejecutar análisis del CSV actualizado
  - [ ] Identificar secciones pendientes (porcentaje < 100%)
  - [ ] Si no hay pendientes: finalizar loop exitosamente
  - [ ] Si hay pendientes: continuar con ajustes

- [ ] **Ajustes de secciones**
  - [ ] Para cada sección en cola de tareas:
    - [ ] Registrar en log: sección, palabras antes, meta, porcentaje
    - [ ] Calcular palabras faltantes
    - [ ] Expandir contenido usando estrategias permitidas
    - [ ] Guardar cambios en archivo `.md`
    - [ ] Re-verificar con `check_lengths.py`
    - [ ] Registrar en log: palabras después, nuevo porcentaje, resultado
  - [ ] NO solicitar confirmación al usuario
  - [ ] NO pausar entre secciones
  - [ ] Procesar todas las secciones en una ejecución continua

- [ ] **Logging obligatorio por iteración**
  - [ ] Timestamp de inicio y fin de iteración
  - [ ] Número de iteración (contador secuencial)
  - [ ] Lista de secciones procesadas
  - [ ] Para cada sección:
    - [ ] Palabras antes del ajuste
    - [ ] Palabras después del ajuste
    - [ ] Porcentaje antes y después
    - [ ] Estrategia de expansión aplicada
    - [ ] Resultado: CUMPLIDO/PENDIENTE/MEJORADO

- [ ] **Validación final**
  - [ ] Ejecutar `python check_lengths.py <personaje>` última vez
  - [ ] Verificar que todas las secciones muestran ≥100%
  - [ ] Registrar en log: finalización exitosa
  - [ ] Proceder automáticamente a concatenación

### Formato del archivo de log

**Ubicación**: `bios/x/control/length-check.log`

**Estructura por iteración**:
```
[YYYY-MM-DD HH:MM:SS] === ITERACIÓN N ===
[YYYY-MM-DD HH:MM:SS] Ejecutando: python check_lengths.py <personaje>
[YYYY-MM-DD HH:MM:SS] Secciones pendientes: N
[YYYY-MM-DD HH:MM:SS] --- Procesando: <seccion> ---
[YYYY-MM-DD HH:MM:SS]   Palabras antes: <número>
[YYYY-MM-DD HH:MM:SS]   Meta esperada: <número>
[YYYY-MM-DD HH:MM:SS]   Porcentaje antes: <porcentaje>%
[YYYY-MM-DD HH:MM:SS]   Estrategia: <descripción>
[YYYY-MM-DD HH:MM:SS]   Palabras después: <número>
[YYYY-MM-DD HH:MM:SS]   Porcentaje después: <porcentaje>%
[YYYY-MM-DD HH:MM:SS]   Resultado: [CUMPLIDO|PENDIENTE|MEJORADO]
[YYYY-MM-DD HH:MM:SS] === FIN ITERACIÓN N ===
```

### Interpretación de campos CSV

El archivo `bios/x/control/longitudes.csv` contiene 4 campos:

| Campo | Descripción | Cómo interpretarlo |
|-------|-------------|--------------------|
| `seccion` | Nombre del archivo sin `.md` | Identifica el archivo a editar en `bios/x/` |
| `longitud_esperada` | Meta de palabras del plan | Objetivo a alcanzar o superar |
| `longitud_real` | Palabras actuales contadas | Estado actual del archivo |
| `porcentaje` | (real/esperada)*100 | **<100%**: requiere ajuste<br>**≥100%**: cumple meta |

**Ejemplo de interpretación**:
```csv
seccion,longitud_esperada,longitud_real,porcentaje
capitulo-10,2550,2301,90.24
```
→ `capitulo-10.md` necesita ~249 palabras adicionales para alcanzar 100%

## Protocolo de reintentos y escalada

### Límites de iteración
- **Número máximo de iteraciones**: 10
- **Condición de reintento**: Al menos una sección con porcentaje <100%
- **Contador de iteraciones**: Se incrementa con cada ciclo completo del loop

### Criterios de progreso

Cada iteración debe verificar:
```
¿Hubo mejora en al menos una sección?
SI → Continuar (incrementar contador)
NO → Evaluar si se alcanzó límite
```

### Acciones al alcanzar límite (10 iteraciones)

Si después de 10 iteraciones aún hay secciones <100%:

1. **Registro en log principal**:
   ```
   [TIMESTAMP] ⚠️ LÍMITE DE ITERACIONES ALCANZADO (10)
   [TIMESTAMP] Secciones pendientes:
   [TIMESTAMP]   - <seccion>: <porcentaje>% (<palabras_faltantes> palabras)
   [TIMESTAMP]   - <seccion>: <porcentaje>% (<palabras_faltantes> palabras)
   [TIMESTAMP] Iniciando protocolo de escalada...
   ```

2. **Crear archivo de escalación**: `bios/x/control/escalation.log`
   - Fecha y hora de escalación
   - Número de iteraciones consumidas
   - Lista completa de secciones problemáticas con porcentajes
   - Análisis de posibles causas (ej: metas irrealistas, falta de fuentes)

3. **Análisis automático**:
   - Identificar si las secciones requieren más investigación
   - Verificar si las metas son realistas según documentación disponible
   - Sugerir ajuste de metas en plan de trabajo si está justificado

4. **Notificación sugerida**:
   - Abrir issue en GitHub: `[Escalación] Loop de verificación no completado: <personaje>`
   - Etiquetas: `escalation`, `length-verification`, `needs-review`
   - Contenido del issue:
     - CSV actual completo
     - Extracto del log mostrando últimas 3 iteraciones
     - Secciones que no alcanzaron meta
     - Porcentajes finales alcanzados
     - Recomendación: revisar plan de trabajo o fuentes disponibles

5. **Detención del proceso**:
   - Detener loop automático
   - NO proceder a concatenación
   - Esperar revisión y ajuste humano del plan

## Pasos automáticos

### 1. Validación durante redacción
Al terminar cada capítulo:
```bash
python check_lengths.py <personaje>
```

### 2. Revisión del CSV
Revisar archivo `bios/x/control/longitudes.csv` para verificar porcentajes de cumplimiento.

### 3. Ajuste de capítulos
Si un capítulo no alcanza ±5% de la meta, ajustar antes de continuar.

### 4. Validación pre-concatenación
Antes de concatenar, validar que el total del manuscrito supere 51,000 palabras.

## Validaciones/Logs

### Validaciones obligatorias
- Al terminar cada capítulo: meta de palabras alcanzada (±5%)
- Flujo narrativo coherente, sin contradicciones
- Ausencia de redundancia innecesaria
- Inclusión de contexto histórico, sociopolítico y cultural
- No hay archivos faltantes en `bios/x/`

### Antes de concatenar
- Manuscrito completo supera 51,000 palabras
- Todas las secciones presentes en orden correcto
- Encabezados usan jerarquía correcta (`#`, `##`, `###`)
- Tablas y listas en Markdown bien formadas

## Fallbacks/Escalada

### Si un capítulo no alcanza la meta
- Ampliar con más contexto histórico
- Añadir detalles verificables de fuentes
- Incluir descripciones sensoriales y emotivas
- Mantener rigor académico

### Si el manuscrito completo no alcanza 51,000 palabras
- Identificar capítulos más cortos
- Expandir según disponibilidad de fuentes

### Si hay errores de formato Markdown
- Corregir sintaxis de tablas (`| col |`)
- Arreglar listas (`-` o `*`)
- Ajustar encabezados antes de concatenar

### Si faltan secciones
- Completar redacción de archivos faltantes antes de continuar

## Ejemplo de flujo autónomo

```
INICIO LOOP
├─ ITERACIÓN 1
│  ├─ Ejecutar check_lengths.py
│  ├─ Leer CSV: 3 secciones <100%
│  ├─ Procesar capitulo-10 (90.24%) → 101.53% ✓
│  ├─ Procesar epilogo (95.50%) → 102.00% ✓
│  ├─ Procesar glosario (88.75%) → 96.25% (pendiente)
│  └─ Log: iteración 1 completada
│
├─ ITERACIÓN 2
│  ├─ Ejecutar check_lengths.py
│  ├─ Leer CSV: 1 sección <100%
│  ├─ Procesar glosario (96.25%) → 103.12% ✓
│  └─ Log: iteración 2 completada
│
├─ ITERACIÓN 3
│  ├─ Ejecutar check_lengths.py
│  ├─ Leer CSV: 0 secciones <100%
│  └─ ✅ TODAS COMPLETAS
│
└─ FIN LOOP → Proceder a concatenación
```
=======
- Archivos `.md` de cada capítulo y sección en `bios/x/`.
- Plan de trabajo en `esquemas/X - plan de trabajo.md` con metas de palabras por capítulo.
- Archivo `bios/x/control/longitudes.csv` generado durante la planificación.

## Pasos automáticos
1. Al terminar cada capítulo, ejecutar validación de longitud:
   ```
   python check_lengths.py x
   ```
   (donde `x` es el nombre normalizado del personaje)
2. Revisar archivo `bios/x/control/longitudes.csv` para verificar porcentajes de cumplimiento.
3. Ajustar capítulo si no alcanza ±5% de la meta definida.
4. Antes de concatenar, validar que el total del manuscrito supere 51,000 palabras.

## Validaciones/Logs
- **Por capítulo**: Verificar que alcance la meta de palabras definida (±5% de la meta, ~2,550 palabras promedio).
- **Flujo narrativo**: Coherente, sin contradicciones internas o con otros capítulos.
- **Redundancia**: Ausencia de repeticiones innecesarias de información.
- **Contexto**: Inclusión adecuada de contexto histórico, sociopolítico y cultural.
- **Antes de concatenar**:
  - Manuscrito completo supera 51,000 palabras (meta mínima global).
  - Todas las secciones presentes en el orden correcto (prólogo, introducción, cronología, 20 capítulos, epílogo, glosario, dramatis personae, fuentes).
  - Encabezados usan jerarquía correcta (`#`, `##`, `###`).
  - Tablas y listas en Markdown están bien formadas.
  - No hay archivos faltantes en `bios/x/`.

## Fallbacks/Escalada
- Si un capítulo no alcanza la meta de palabras: ampliar con más contexto histórico, detalles verificables, descripciones sensoriales y emotivas. Mantener rigor académico.
- Si el manuscrito completo no alcanza 51,000 palabras: identificar capítulos más cortos y expandirlos según disponibilidad de fuentes.
- Si hay errores de formato Markdown: corregir sintaxis de tablas (`| col |`), listas (`-` o `*`), o encabezados antes de concatenar.
- Si faltan secciones: completar redacción de archivos faltantes antes de continuar.
>>>>>>> e189e632

## Relacionados
- [lenght.md](lenght.md) - Validación de longitudes con check_lengths.py
- [structure.md](structure.md) - Estructura y orden de secciones
- [style.md](style.md) - Lineamientos de estilo narrativo
- [literaryStyle.md](literaryStyle.md) - Estilo literario y emocional
- [automation.md](automation.md) - Script de concatenación<|MERGE_RESOLUTION|>--- conflicted
+++ resolved
@@ -8,231 +8,6 @@
 Garantizar que cada capítulo y el manuscrito completo cumplan con los estándares de calidad editorial: longitud adecuada, coherencia narrativa, rigor histórico y formato Markdown correcto antes de la concatenación final.
 
 ## Entradas requeridas
-<<<<<<< HEAD
-- Archivos `.md` de cada capítulo y sección en `bios/x/`
-- Plan de trabajo en `esquemas/X - plan de trabajo.md` con metas de palabras por capítulo
-- Archivo `bios/x/control/longitudes.csv` generado durante la planificación
-
-## Loop de verificación desatendido
-
-### Checklist de ejecución del loop
-
-El loop de verificación debe ejecutarse de manera completamente autónoma, sin intervención humana:
-
-- [ ] **Inicialización**
-  - [ ] Ejecutar `python check_lengths.py <personaje>`
-  - [ ] Leer archivo CSV desde `bios/x/control/longitudes.csv`
-  - [ ] Construir cola de tareas con todas las secciones <100%
-  - [ ] Priorizar secciones (0% primero, luego por % ascendente)
-  - [ ] Inicializar archivo de log: `bios/x/control/length-check.log`
-
-- [ ] **Por cada iteración** (máximo 10)
-  - [ ] Registrar inicio de iteración en log con timestamp
-  - [ ] Ejecutar análisis del CSV actualizado
-  - [ ] Identificar secciones pendientes (porcentaje < 100%)
-  - [ ] Si no hay pendientes: finalizar loop exitosamente
-  - [ ] Si hay pendientes: continuar con ajustes
-
-- [ ] **Ajustes de secciones**
-  - [ ] Para cada sección en cola de tareas:
-    - [ ] Registrar en log: sección, palabras antes, meta, porcentaje
-    - [ ] Calcular palabras faltantes
-    - [ ] Expandir contenido usando estrategias permitidas
-    - [ ] Guardar cambios en archivo `.md`
-    - [ ] Re-verificar con `check_lengths.py`
-    - [ ] Registrar en log: palabras después, nuevo porcentaje, resultado
-  - [ ] NO solicitar confirmación al usuario
-  - [ ] NO pausar entre secciones
-  - [ ] Procesar todas las secciones en una ejecución continua
-
-- [ ] **Logging obligatorio por iteración**
-  - [ ] Timestamp de inicio y fin de iteración
-  - [ ] Número de iteración (contador secuencial)
-  - [ ] Lista de secciones procesadas
-  - [ ] Para cada sección:
-    - [ ] Palabras antes del ajuste
-    - [ ] Palabras después del ajuste
-    - [ ] Porcentaje antes y después
-    - [ ] Estrategia de expansión aplicada
-    - [ ] Resultado: CUMPLIDO/PENDIENTE/MEJORADO
-
-- [ ] **Validación final**
-  - [ ] Ejecutar `python check_lengths.py <personaje>` última vez
-  - [ ] Verificar que todas las secciones muestran ≥100%
-  - [ ] Registrar en log: finalización exitosa
-  - [ ] Proceder automáticamente a concatenación
-
-### Formato del archivo de log
-
-**Ubicación**: `bios/x/control/length-check.log`
-
-**Estructura por iteración**:
-```
-[YYYY-MM-DD HH:MM:SS] === ITERACIÓN N ===
-[YYYY-MM-DD HH:MM:SS] Ejecutando: python check_lengths.py <personaje>
-[YYYY-MM-DD HH:MM:SS] Secciones pendientes: N
-[YYYY-MM-DD HH:MM:SS] --- Procesando: <seccion> ---
-[YYYY-MM-DD HH:MM:SS]   Palabras antes: <número>
-[YYYY-MM-DD HH:MM:SS]   Meta esperada: <número>
-[YYYY-MM-DD HH:MM:SS]   Porcentaje antes: <porcentaje>%
-[YYYY-MM-DD HH:MM:SS]   Estrategia: <descripción>
-[YYYY-MM-DD HH:MM:SS]   Palabras después: <número>
-[YYYY-MM-DD HH:MM:SS]   Porcentaje después: <porcentaje>%
-[YYYY-MM-DD HH:MM:SS]   Resultado: [CUMPLIDO|PENDIENTE|MEJORADO]
-[YYYY-MM-DD HH:MM:SS] === FIN ITERACIÓN N ===
-```
-
-### Interpretación de campos CSV
-
-El archivo `bios/x/control/longitudes.csv` contiene 4 campos:
-
-| Campo | Descripción | Cómo interpretarlo |
-|-------|-------------|--------------------|
-| `seccion` | Nombre del archivo sin `.md` | Identifica el archivo a editar en `bios/x/` |
-| `longitud_esperada` | Meta de palabras del plan | Objetivo a alcanzar o superar |
-| `longitud_real` | Palabras actuales contadas | Estado actual del archivo |
-| `porcentaje` | (real/esperada)*100 | **<100%**: requiere ajuste<br>**≥100%**: cumple meta |
-
-**Ejemplo de interpretación**:
-```csv
-seccion,longitud_esperada,longitud_real,porcentaje
-capitulo-10,2550,2301,90.24
-```
-→ `capitulo-10.md` necesita ~249 palabras adicionales para alcanzar 100%
-
-## Protocolo de reintentos y escalada
-
-### Límites de iteración
-- **Número máximo de iteraciones**: 10
-- **Condición de reintento**: Al menos una sección con porcentaje <100%
-- **Contador de iteraciones**: Se incrementa con cada ciclo completo del loop
-
-### Criterios de progreso
-
-Cada iteración debe verificar:
-```
-¿Hubo mejora en al menos una sección?
-SI → Continuar (incrementar contador)
-NO → Evaluar si se alcanzó límite
-```
-
-### Acciones al alcanzar límite (10 iteraciones)
-
-Si después de 10 iteraciones aún hay secciones <100%:
-
-1. **Registro en log principal**:
-   ```
-   [TIMESTAMP] ⚠️ LÍMITE DE ITERACIONES ALCANZADO (10)
-   [TIMESTAMP] Secciones pendientes:
-   [TIMESTAMP]   - <seccion>: <porcentaje>% (<palabras_faltantes> palabras)
-   [TIMESTAMP]   - <seccion>: <porcentaje>% (<palabras_faltantes> palabras)
-   [TIMESTAMP] Iniciando protocolo de escalada...
-   ```
-
-2. **Crear archivo de escalación**: `bios/x/control/escalation.log`
-   - Fecha y hora de escalación
-   - Número de iteraciones consumidas
-   - Lista completa de secciones problemáticas con porcentajes
-   - Análisis de posibles causas (ej: metas irrealistas, falta de fuentes)
-
-3. **Análisis automático**:
-   - Identificar si las secciones requieren más investigación
-   - Verificar si las metas son realistas según documentación disponible
-   - Sugerir ajuste de metas en plan de trabajo si está justificado
-
-4. **Notificación sugerida**:
-   - Abrir issue en GitHub: `[Escalación] Loop de verificación no completado: <personaje>`
-   - Etiquetas: `escalation`, `length-verification`, `needs-review`
-   - Contenido del issue:
-     - CSV actual completo
-     - Extracto del log mostrando últimas 3 iteraciones
-     - Secciones que no alcanzaron meta
-     - Porcentajes finales alcanzados
-     - Recomendación: revisar plan de trabajo o fuentes disponibles
-
-5. **Detención del proceso**:
-   - Detener loop automático
-   - NO proceder a concatenación
-   - Esperar revisión y ajuste humano del plan
-
-## Pasos automáticos
-
-### 1. Validación durante redacción
-Al terminar cada capítulo:
-```bash
-python check_lengths.py <personaje>
-```
-
-### 2. Revisión del CSV
-Revisar archivo `bios/x/control/longitudes.csv` para verificar porcentajes de cumplimiento.
-
-### 3. Ajuste de capítulos
-Si un capítulo no alcanza ±5% de la meta, ajustar antes de continuar.
-
-### 4. Validación pre-concatenación
-Antes de concatenar, validar que el total del manuscrito supere 51,000 palabras.
-
-## Validaciones/Logs
-
-### Validaciones obligatorias
-- Al terminar cada capítulo: meta de palabras alcanzada (±5%)
-- Flujo narrativo coherente, sin contradicciones
-- Ausencia de redundancia innecesaria
-- Inclusión de contexto histórico, sociopolítico y cultural
-- No hay archivos faltantes en `bios/x/`
-
-### Antes de concatenar
-- Manuscrito completo supera 51,000 palabras
-- Todas las secciones presentes en orden correcto
-- Encabezados usan jerarquía correcta (`#`, `##`, `###`)
-- Tablas y listas en Markdown bien formadas
-
-## Fallbacks/Escalada
-
-### Si un capítulo no alcanza la meta
-- Ampliar con más contexto histórico
-- Añadir detalles verificables de fuentes
-- Incluir descripciones sensoriales y emotivas
-- Mantener rigor académico
-
-### Si el manuscrito completo no alcanza 51,000 palabras
-- Identificar capítulos más cortos
-- Expandir según disponibilidad de fuentes
-
-### Si hay errores de formato Markdown
-- Corregir sintaxis de tablas (`| col |`)
-- Arreglar listas (`-` o `*`)
-- Ajustar encabezados antes de concatenar
-
-### Si faltan secciones
-- Completar redacción de archivos faltantes antes de continuar
-
-## Ejemplo de flujo autónomo
-
-```
-INICIO LOOP
-├─ ITERACIÓN 1
-│  ├─ Ejecutar check_lengths.py
-│  ├─ Leer CSV: 3 secciones <100%
-│  ├─ Procesar capitulo-10 (90.24%) → 101.53% ✓
-│  ├─ Procesar epilogo (95.50%) → 102.00% ✓
-│  ├─ Procesar glosario (88.75%) → 96.25% (pendiente)
-│  └─ Log: iteración 1 completada
-│
-├─ ITERACIÓN 2
-│  ├─ Ejecutar check_lengths.py
-│  ├─ Leer CSV: 1 sección <100%
-│  ├─ Procesar glosario (96.25%) → 103.12% ✓
-│  └─ Log: iteración 2 completada
-│
-├─ ITERACIÓN 3
-│  ├─ Ejecutar check_lengths.py
-│  ├─ Leer CSV: 0 secciones <100%
-│  └─ ✅ TODAS COMPLETAS
-│
-└─ FIN LOOP → Proceder a concatenación
-```
-=======
 - Archivos `.md` de cada capítulo y sección en `bios/x/`.
 - Plan de trabajo en `esquemas/X - plan de trabajo.md` con metas de palabras por capítulo.
 - Archivo `bios/x/control/longitudes.csv` generado durante la planificación.
@@ -264,7 +39,6 @@
 - Si el manuscrito completo no alcanza 51,000 palabras: identificar capítulos más cortos y expandirlos según disponibilidad de fuentes.
 - Si hay errores de formato Markdown: corregir sintaxis de tablas (`| col |`), listas (`-` o `*`), o encabezados antes de concatenar.
 - Si faltan secciones: completar redacción de archivos faltantes antes de continuar.
->>>>>>> e189e632
 
 ## Relacionados
 - [lenght.md](lenght.md) - Validación de longitudes con check_lengths.py
